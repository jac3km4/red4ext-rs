use std::num::NonZeroUsize;
use std::{mem, ops, ptr};

use once_cell::race::OnceNonZeroUsize;
use sealed::sealed;

use super::refs::RefCount;
use super::{GlobalFunction, IScriptable, Method, Property, StaticMethod};
use crate::raw::root::RED4ext as red;
use crate::raw::root::RED4ext::Memory::AllocationResult;
use crate::{fnv1a32, VoidPtr};

/// An interface for allocating and freeing memory.
#[derive(Debug)]
#[repr(transparent)]
pub struct IAllocator(red::Memory::IAllocator);

impl IAllocator {
    /// Frees the memory pointed by `memory`.
    #[inline]
    pub unsafe fn free<T>(&self, memory: *mut T) {
        let mut alloc = AllocationResult {
            memory: memory as VoidPtr,
            size: 0,
        };
        unsafe {
            ((*self.0.vtable_).IAllocator_Free)(
                &self.0 as *const _ as *mut red::Memory::IAllocator,
                &mut alloc,
            )
        }
    }

    /// Allocates `size` bytes of memory with `alignment` bytes alignment.
    #[inline]
    pub unsafe fn alloc_aligned<T>(&self, size: u32, alignment: u32) -> *mut T {
        let result = unsafe {
            ((*self.0.vtable_).IAllocator_GetHandle)(
                &self.0 as *const _ as *mut red::Memory::IAllocator,
            )
        };
        let vault = vault_get(result);
        vault_alloc_aligned(vault, size, alignment).unwrap_or(ptr::null_mut()) as _
    }
}

/// A reference to a value stored in a pool.
#[derive(Debug)]
pub struct PoolRef<T: Poolable>(pub(super) *mut T);

impl<T: Poolable> PoolRef<mem::MaybeUninit<T>> {
    #[inline]
    pub(super) unsafe fn assume_init(self) -> PoolRef<T> {
        let res = PoolRef(self.0 as *mut T);
        mem::forget(self);
        res
    }
}

impl<T: Poolable> ops::Deref for PoolRef<T> {
    type Target = T;

    #[inline]
    fn deref(&self) -> &Self::Target {
        unsafe { &*self.0 }
    }
}

impl<T: Poolable> ops::DerefMut for PoolRef<T> {
    #[inline]
    fn deref_mut(&mut self) -> &mut Self::Target {
        unsafe { &mut *self.0 }
    }
}

impl<T: Poolable> Drop for PoolRef<T> {
    #[inline]
    fn drop(&mut self) {
        unsafe { ptr::drop_in_place(self.0) };
        T::free(self);
    }
}

/// A trait for types that can be stored in a pool.
#[sealed]
pub trait Poolable {
    type Pool: Pool;
}

#[sealed]
impl Poolable for GlobalFunction {
    type Pool = FunctionPool;
}

#[sealed]
impl Poolable for Method {
    type Pool = FunctionPool;
}

#[sealed]
impl Poolable for StaticMethod {
    type Pool = FunctionPool;
}

#[sealed]
impl Poolable for Property {
    type Pool = PropertyPool;
}

#[sealed]
impl Poolable for IScriptable {
    type Pool = ScriptPool;
}

#[sealed]
impl Poolable for RefCount {
    type Pool = RefCountPool;
}

#[sealed]
impl<T> Poolable for mem::MaybeUninit<T>
where
    T: Poolable,
{
    type Pool = T::Pool;
}

/// A trait with operations for types that can be stored in a pool.
#[sealed]
pub trait PoolableOps: Poolable + Sized {
    /// Allocates memory for `Self`. The resulting value must be initialized before use.
    fn alloc() -> Option<PoolRef<mem::MaybeUninit<Self>>>;
    /// Frees memory pointed by `ptr`.
    fn free(ptr: &mut PoolRef<Self>);
}

#[sealed]
impl<T: Poolable> PoolableOps for T {
    fn alloc() -> Option<PoolRef<mem::MaybeUninit<Self>>> {
        let result = unsafe { vault_alloc(T::Pool::vault(), mem::size_of::<T>() as u32)? };
        (!result.is_null()).then(|| PoolRef(result.cast::<mem::MaybeUninit<Self>>()))
    }

    fn free(ptr: &mut PoolRef<Self>) {
        let mut alloc = AllocationResult {
            memory: ptr.0 as VoidPtr,
            size: 0,
        };
        unsafe {
            let free = crate::fn_from_hash!(
                Memory_Vault_Free,
                unsafe extern "C" fn(*mut red::Memory::Vault, *mut AllocationResult)
            );
            free(T::Pool::vault(), &mut alloc);
        };
    }
}

/// A trait for different types of pools.
#[sealed]
pub trait Pool {
    const NAME: &'static str;

    fn vault() -> *mut red::Memory::Vault {
        static VAULT: OnceNonZeroUsize = OnceNonZeroUsize::new();
        VAULT
            .get_or_try_init(|| {
                NonZeroUsize::new(unsafe { vault_get(fnv1a32(Self::NAME)) as _ }).ok_or(())
            })
            .expect("should resolve vault")
            .get() as _
    }
}

/// A pool for functions.
#[derive(Debug)]
pub struct FunctionPool;

#[sealed]
impl Pool for FunctionPool {
    const NAME: &'static str = "PoolRTTIFunction";
}

/// A pool for properties.
#[derive(Debug)]
pub struct PropertyPool;

#[sealed]
impl Pool for PropertyPool {
    const NAME: &'static str = "PoolRTTIProperty";
}

/// A pool for RTTI.
#[derive(Debug)]
pub struct RttiPool;

#[sealed]
impl Pool for RttiPool {
    const NAME: &'static str = "PoolRTTI";
}

/// A pool for scripts values.
#[derive(Debug)]
pub struct ScriptPool;

#[sealed]
impl Pool for ScriptPool {
    const NAME: &'static str = "PoolScript";
}

<<<<<<< HEAD
/// A pool for reference counters.
#[derive(Debug)]
pub struct RefCountPool;

#[sealed]
impl Pool for RefCountPool {
    const NAME: &'static str = "PoolRefCount";
=======
pub(super) unsafe fn vault_alloc(vault: *mut red::Memory::Vault, size: u32) -> Option<VoidPtr> {
    let mut result = AllocationResult::default();
    unsafe {
        let alloc = crate::fn_from_hash!(
            Memory_Vault_Alloc,
            unsafe extern "C" fn(*mut red::Memory::Vault, *mut AllocationResult, u32)
        );
        alloc(vault, &mut result, size as _);
    };
    (!result.memory.is_null()).then(|| result.memory)
}

pub(super) unsafe fn vault_alloc_aligned(
    vault: *mut red::Memory::Vault,
    size: u32,
    alignment: u32,
) -> Option<VoidPtr> {
    let mut result = AllocationResult::default();
    unsafe {
        let alloc_aligned = crate::fn_from_hash!(
            Memory_Vault_AllocAligned,
            unsafe extern "C" fn(*mut red::Memory::Vault, *mut AllocationResult, u32, u32)
        );
        alloc_aligned(vault, &mut result, size as _, alignment as _);
    };
    (!result.memory.is_null()).then(|| result.memory)
>>>>>>> 41c16ccb
}

#[cold]
pub(super) unsafe fn vault_get(handle: u32) -> *mut red::Memory::Vault {
    let vault = &mut *red::Memory::Vault::Get();

    vault.poolRegistry.nodesLock.lock_shared();
    let Some(info) = vault
        .poolRegistry
        .nodes
        .iter()
        .find(|node| node.handle == handle)
    else {
        return ptr::null_mut();
    };
    let storage = (*info.storage).allocatorStorage & !7;
    vault.poolRegistry.nodesLock.unlock_shared();

    storage as _
}<|MERGE_RESOLUTION|>--- conflicted
+++ resolved
@@ -208,15 +208,6 @@
     const NAME: &'static str = "PoolScript";
 }
 
-<<<<<<< HEAD
-/// A pool for reference counters.
-#[derive(Debug)]
-pub struct RefCountPool;
-
-#[sealed]
-impl Pool for RefCountPool {
-    const NAME: &'static str = "PoolRefCount";
-=======
 pub(super) unsafe fn vault_alloc(vault: *mut red::Memory::Vault, size: u32) -> Option<VoidPtr> {
     let mut result = AllocationResult::default();
     unsafe {
@@ -243,7 +234,6 @@
         alloc_aligned(vault, &mut result, size as _, alignment as _);
     };
     (!result.memory.is_null()).then(|| result.memory)
->>>>>>> 41c16ccb
 }
 
 #[cold]
