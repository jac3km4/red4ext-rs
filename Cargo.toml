[workspace]
members = ["red4ext", "red4ext-sys"]

[workspace.package]
version = "0.1.0"
rust-version = "1.68"
edition = "2021"
<<<<<<< HEAD

[lib]
crate-type = ["rlib"]

[[example]]
name = "example"
crate-type = ["cdylib"]

[dependencies]
cxx = "1.0"
array-init = "2"
erasable = "1"
wchar = "0.11"
once_cell = "1"
const-combine = { git = "https://github.com/jac3km4/const-combine", rev = "v0.1.4" }
const-crc32 = "1.2.0"

[build-dependencies]
cxx-build = "1.0"
=======
license = "MIT"
authors = ["jekky"]
>>>>>>> 1a41d260
<|MERGE_RESOLUTION|>--- conflicted
+++ resolved
@@ -5,27 +5,5 @@
 version = "0.1.0"
 rust-version = "1.68"
 edition = "2021"
-<<<<<<< HEAD
-
-[lib]
-crate-type = ["rlib"]
-
-[[example]]
-name = "example"
-crate-type = ["cdylib"]
-
-[dependencies]
-cxx = "1.0"
-array-init = "2"
-erasable = "1"
-wchar = "0.11"
-once_cell = "1"
-const-combine = { git = "https://github.com/jac3km4/const-combine", rev = "v0.1.4" }
-const-crc32 = "1.2.0"
-
-[build-dependencies]
-cxx-build = "1.0"
-=======
 license = "MIT"
-authors = ["jekky"]
->>>>>>> 1a41d260
+authors = ["jekky"]